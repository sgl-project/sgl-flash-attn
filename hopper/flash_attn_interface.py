--- conflicted
+++ resolved
@@ -7,11 +7,10 @@
 
 # isort: off
 # We need to import the CUDA kernels after importing torch
-import flash_attn_3._C # Registers operators with PyTorch
+import flash_attn_3_cuda
 
 # isort: on
 
-flash_attn_3_cuda = torch.ops.flash_attn_3
 
 def maybe_contiguous(x):
     return x.contiguous() if x is not None and x.stride(-1) != 1 else x
@@ -51,11 +50,7 @@
         num_splits=1,
         pack_gqa=None,
         sm_margin=0,
-<<<<<<< HEAD
         sinks=None):
-=======
-    ):
->>>>>>> 478841a2
     q, k, k_new, v_new = [maybe_contiguous(x) for x in (q, k, k_new, v_new)]
     v = v.contiguous() if v.stride(-1) != 1 and v.stride(-3) != 1 else v
     cu_seqlens_q, cu_seqlens_k, cu_seqlens_k_new = [
@@ -102,7 +97,6 @@
         num_splits,
         pack_gqa,
         sm_margin,
-        sinks,
     )
     return out, softmax_lse, *rest
 
@@ -339,15 +333,9 @@
             ctx.deterministic,
             ctx.sm_margin,
         )
-<<<<<<< HEAD
-        dq = dq[..., : dout.shape[-1]]  # We could have padded the head dimension
-        dk = dk[..., : dout.shape[-1]]
-        dv = dv[..., : dout.shape[-1]]
-=======
         dq = dq[..., : q.shape[-1]]  # We could have padded the head dimension
         dk = dk[..., : k.shape[-1]]
         dv = dv[..., : v.shape[-1]]
->>>>>>> 478841a2
         return dq, dk, dv, None, None, None, None, None, None, None, None, None, None, None, None, None, None
 
 
@@ -449,15 +437,9 @@
             ctx.deterministic,
             ctx.sm_margin,
         )
-<<<<<<< HEAD
-        dq = dq[..., : dout.shape[-1]]  # We could have padded the head dimension
-        dk = dk[..., : dout.shape[-1]]
-        dv = dv[..., : dout.shape[-1]]
-=======
         dq = dq[..., : q.shape[-1]]  # We could have padded the head dimension
         dk = dk[..., : k.shape[-1]]
         dv = dv[..., : v.shape[-1]]
->>>>>>> 478841a2
         return dq, dk, dv, None, None, None, None, None, None, None, None, None, None, None, None, None, None, None, None, None, None, None, None
 
 
