--- conflicted
+++ resolved
@@ -269,11 +269,8 @@
         pack_gqa=None,
         deterministic=False,
         sm_margin=0,
-<<<<<<< HEAD
         sinks=None,
-=======
         return_softmax=False,
->>>>>>> 203b9b3d
     ):
         if softmax_scale is None:
             softmax_scale = (q.shape[-1] + (qv.shape[-1] if qv is not None else 0)) ** (-0.5)
@@ -368,11 +365,8 @@
         pack_gqa=None,
         deterministic=False,
         sm_margin=0,
-<<<<<<< HEAD
         sinks=None,
-=======
         return_softmax=False,
->>>>>>> 203b9b3d
     ):
         if softmax_scale is None:
             softmax_scale = (q.shape[-1] + (qv.shape[-1] if qv is not None else 0)) ** (-0.5)
@@ -528,11 +522,8 @@
     pack_gqa=None,
     deterministic=False,
     sm_margin=0,
-<<<<<<< HEAD
     sinks=None,
-=======
     return_attn_probs=False,
->>>>>>> 203b9b3d
 ):
     """dropout_p should be set to 0.0 during evaluation
     Supports multi-query and grouped-query attention (MQA/GQA) by passing in KV with fewer heads
@@ -594,11 +585,8 @@
         pack_gqa,
         deterministic,
         sm_margin,
-<<<<<<< HEAD
         sinks,
-=======
         return_attn_probs,
->>>>>>> 203b9b3d
     )
 
 
@@ -623,11 +611,8 @@
     pack_gqa=None,
     deterministic=False,
     sm_margin=0,
-<<<<<<< HEAD
     sinks=None,
-=======
     return_attn_probs=False,
->>>>>>> 203b9b3d
 ):
     return FlashAttnVarlenFunc.apply(
         q,
@@ -650,11 +635,8 @@
         pack_gqa,
         deterministic,
         sm_margin,
-<<<<<<< HEAD
         sinks,
-=======
         return_attn_probs,
->>>>>>> 203b9b3d
     )
 
 
