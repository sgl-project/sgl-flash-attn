# Copyright (c) 2023, Tri Dao.

from typing import Optional, Union, List, Tuple

import torch
import torch.nn as nn

# isort: off
# We need to import the CUDA kernels after importing torch
import flash_attn_3_cuda

# isort: on


def maybe_contiguous(x):
    return x.contiguous() if x is not None and x.stride(-1) != 1 else x


def round_multiple(x, m):
    return (x + m - 1) // m * m


def round_up_headdim(head_size: int) -> int:
    from flash_attn_config import CONFIG

    if not CONFIG["build_flags"]["FLASHATTENTION_DISABLE_HDIM64"]:
        if head_size <= 64:
            return 64
    if not CONFIG["build_flags"]["FLASHATTENTION_DISABLE_HDIM96"]:
        if head_size <= 96:
            return 96
    if not CONFIG["build_flags"]["FLASHATTENTION_DISABLE_HDIM128"]:
        if head_size <= 128:
            return 128
    if not CONFIG["build_flags"]["FLASHATTENTION_DISABLE_HDIM192"]:
        if head_size <= 192:
            return 192
    if not CONFIG["build_flags"]["FLASHATTENTION_DISABLE_HDIM256"]:
        if head_size <= 256:
            return 256
    return 256


@torch.library.custom_op("flash_attn_3::_flash_attn_forward", mutates_args=(), device_types="cuda")
def _flash_attn_forward(
<<<<<<< HEAD
    q: torch.Tensor,
    k: torch.Tensor,
    v: torch.Tensor,
    k_new: Optional[torch.Tensor] = None,
    v_new: Optional[torch.Tensor] = None,
    qv: Optional[torch.Tensor] = None,
    out_: Optional[torch.Tensor] = None,
    cu_seqlens_q: Optional[torch.Tensor] = None,
    cu_seqlens_k: Optional[torch.Tensor] = None,
    cu_seqlens_k_new: Optional[torch.Tensor] = None,
    seqused_q: Optional[torch.Tensor] = None,
    seqused_k: Optional[torch.Tensor] = None,
    max_seqlen_q: Optional[int] = None,
    max_seqlen_k: Optional[int] = None,
    page_table: Optional[torch.Tensor] = None,
    kv_batch_idx: Optional[torch.Tensor] = None,
    leftpad_k: Optional[torch.Tensor] = None,
    rotary_cos: Optional[torch.Tensor] = None,
    rotary_sin: Optional[torch.Tensor] = None,
    seqlens_rotary: Optional[torch.Tensor] = None,
    q_descale: Optional[torch.Tensor] = None,
    k_descale: Optional[torch.Tensor] = None,
    v_descale: Optional[torch.Tensor] = None,
    softmax_scale: Optional[float] = None,
    causal: bool = False,
    window_size_left: int = -1,
    window_size_right: int = -1,
    attention_chunk: int = 0,
    softcap: float = 0.0,
    rotary_interleaved: bool = True,
    scheduler_metadata: Optional[torch.Tensor] = None,
    num_splits: int = 1,
    pack_gqa: Optional[bool] = None,
    sm_margin: int = 0,
) -> Tuple[torch.Tensor, torch.Tensor, torch.Tensor, torch.Tensor]:
=======
        q,
        k,
        v,
        k_new,
        v_new,
        qv,
        out,
        cu_seqlens_q,
        cu_seqlens_k,
        cu_seqlens_k_new,
        seqused_q,
        seqused_k,
        max_seqlen_q,
        max_seqlen_k,
        page_table,
        kv_batch_idx,
        leftpad_k,
        rotary_cos,
        rotary_sin,
        seqlens_rotary,
        q_descale,
        k_descale,
        v_descale,
        softmax_scale,
        causal,
        window_size=(-1, -1),
        attention_chunk=0,
        softcap=0.0,
        rotary_interleaved=True,
        scheduler_metadata=None,
        num_splits=1,
        pack_gqa=None,
        sm_margin=0,
        sinks=None):
>>>>>>> d1f4932e
    q, k, k_new, v_new = [maybe_contiguous(x) for x in (q, k, k_new, v_new)]
    v = v.contiguous() if v.stride(-1) != 1 and v.stride(-3) != 1 else v
    cu_seqlens_q, cu_seqlens_k, cu_seqlens_k_new = [
        maybe_contiguous(x) for x in (cu_seqlens_q, cu_seqlens_k, cu_seqlens_k_new)
    ]
    seqused_q, seqused_k = [maybe_contiguous(x) for x in (seqused_q, seqused_k)]
    page_table, kv_batch_idx, leftpad_k = [
        maybe_contiguous(x) for x in (page_table, kv_batch_idx, leftpad_k)
    ]
    rotary_cos, rotary_sin = [maybe_contiguous(x) for x in (rotary_cos, rotary_sin)]
    seqlens_rotary = maybe_contiguous(seqlens_rotary)
    out, softmax_lse, out_accum, softmax_lse_accum = flash_attn_3_cuda.fwd(
        q,
        k,
        v,
        k_new,
        v_new,
        qv,
        out_,
        cu_seqlens_q,
        cu_seqlens_k,
        cu_seqlens_k_new,
        seqused_q,
        seqused_k,
        max_seqlen_q,
        max_seqlen_k,
        page_table,
        kv_batch_idx,
        leftpad_k,
        rotary_cos,
        rotary_sin,
        seqlens_rotary,
        q_descale,
        k_descale,
        v_descale,
        softmax_scale,
        causal,
        window_size_left,
        window_size_right,
        attention_chunk,
        softcap,
        rotary_interleaved,
        scheduler_metadata,
        num_splits,
        pack_gqa,
        sm_margin,
        sinks,
    )

    if out_accum is None:
        out_accum = torch.tensor([], device=out.device)

    if softmax_lse_accum is None:
        softmax_lse_accum = torch.tensor([], device=out.device)

    return out, softmax_lse, out_accum, softmax_lse_accum


@torch.library.register_fake("flash_attn_3::_flash_attn_forward")
def _flash_attn_forward_fake(
    q: torch.Tensor,
    k: torch.Tensor,
    v: torch.Tensor,
    k_new: Optional[torch.Tensor] = None,
    v_new: Optional[torch.Tensor] = None,
    qv: Optional[torch.Tensor] = None,
    out_: Optional[torch.Tensor] = None,
    cu_seqlens_q: Optional[torch.Tensor] = None,
    cu_seqlens_k: Optional[torch.Tensor] = None,
    cu_seqlens_k_new: Optional[torch.Tensor] = None,
    seqused_q: Optional[torch.Tensor] = None,
    seqused_k: Optional[torch.Tensor] = None,
    max_seqlen_q: Optional[int] = None,
    max_seqlen_k: Optional[int] = None,
    page_table: Optional[torch.Tensor] = None,
    kv_batch_idx: Optional[torch.Tensor] = None,
    leftpad_k: Optional[torch.Tensor] = None,
    rotary_cos: Optional[torch.Tensor] = None,
    rotary_sin: Optional[torch.Tensor] = None,
    seqlens_rotary: Optional[torch.Tensor] = None,
    q_descale: Optional[torch.Tensor] = None,
    k_descale: Optional[torch.Tensor] = None,
    v_descale: Optional[torch.Tensor] = None,
    softmax_scale: Optional[float] = None,
    causal: bool = False,
    window_size_left: int = -1,
    window_size_right: int = -1,
    attention_chunk: int = 0,
    softcap: float = 0.0,
    rotary_interleaved: bool = True,
    scheduler_metadata: Optional[torch.Tensor] = None,
    num_splits: int = 1,
    pack_gqa: Optional[bool] = None,
    sm_margin: int = 0,
) -> Tuple[torch.Tensor, torch.Tensor, torch.Tensor, torch.Tensor]:
    """
    Symbolic fake implementation of flash attention forward.
    Returns tensors with the correct shapes and dtypes without actual computation.
    """

    # Determine if we're in varlen mode
    is_varlen_q = cu_seqlens_q is not None

    # Get dimensions from query tensor
    if is_varlen_q:
        # varlen mode: q is (total_q, num_heads, head_size)
        total_q, num_heads, head_size = q.shape
        batch_size = cu_seqlens_q.shape[0] - 1

        if max_seqlen_q is None:
            raise ValueError("max_seqlen_q must be provided if cu_seqlens_q is provided")
        seqlen_q = max_seqlen_q
    else:
        # batch mode: q is (batch_size, seqlen_q, num_heads, head_size)
        batch_size, seqlen_q, num_heads, head_size = q.shape
        total_q = batch_size * q.shape[1]
    # Get value head dimension
    head_size_v = v.shape[-1]

    # Determine output dtype (FP8 inputs produce BF16 outputs)
    q_type = q.dtype
    if q_type == torch.float8_e4m3fn:
        out_dtype = torch.bfloat16
    else:
        out_dtype = q_type

    # Create output tensor
    if out_ is not None:
        # If out_ is provided, _flash_attn_forward becomes non-functional
        raise TypeError("Tracing (torch.compile/torch.export) with pre-allocated output tensor is not supported.")

    if is_varlen_q:
        out = torch.empty((total_q, num_heads, head_size_v), dtype=out_dtype, device=q.device)
    else:
        out = torch.empty((batch_size, seqlen_q, num_heads, head_size_v), dtype=out_dtype, device=q.device)

    # Create softmax_lse tensor
    if is_varlen_q:
        softmax_lse = torch.empty((num_heads, total_q), dtype=torch.float32, device=q.device)
    else:
        softmax_lse = torch.empty((batch_size, num_heads, seqlen_q), dtype=torch.float32, device=q.device)

    # TODO(guilhermeleobas): Implement "get_num_splits"
    # There's an heuristic to compute num_splits when "num_splits <= 0"
    # assert that num_splits is > 0 for now
    if num_splits <= 0:
        raise ValueError(f"tracing (torch.compile/torch.export) with num_splits <= 0 not supported. Got {num_splits=}")

    if num_splits > 1:
        if is_varlen_q:
            out_accum = torch.empty((num_splits, num_heads, total_q, head_size_v), dtype=torch.float32, device=q.device)
            softmax_lse_accum = torch.empty((num_splits, num_heads, total_q), dtype=torch.float32, device=q.device)
        else:
            out_accum = torch.empty((num_splits, batch_size, num_heads, seqlen_q, head_size_v), dtype=torch.float32, device=q.device)
            softmax_lse_accum = torch.empty((num_splits, batch_size, num_heads, seqlen_q), dtype=torch.float32, device=q.device)
    else:
        # Tensors are not set when num_splits < 1
        out_accum = torch.tensor([], device=out.device)
        softmax_lse_accum = torch.tensor([], device=out.device)

    return out, softmax_lse, out_accum, softmax_lse_accum


@torch.library.custom_op("flash_attn_3::_flash_attn_backward", mutates_args=("dq", "dk", "dv"), device_types="cuda")
def _flash_attn_backward(
    dout: torch.Tensor,
    q: torch.Tensor,
    k: torch.Tensor,
    v: torch.Tensor,
    out: torch.Tensor,
    softmax_lse: torch.Tensor,
    cu_seqlens_q: Optional[torch.Tensor] = None,
    cu_seqlens_k: Optional[torch.Tensor] = None,
    sequed_q: Optional[torch.Tensor] = None,
    sequed_k: Optional[torch.Tensor] = None,
    max_seqlen_q: Optional[int] = None,
    max_seqlen_k: Optional[int] = None,
    dq: Optional[torch.Tensor] = None,
    dk: Optional[torch.Tensor] = None,
    dv: Optional[torch.Tensor] = None,
    softmax_scale: Optional[float] = None,
    is_causal: bool = False,
    window_size_left: int = -1,
    window_size_right: int = -1,
    softcap: float = 0.0,
    deterministic: bool = False,
    sm_margin: int = 0,
) -> torch.Tensor:
    # dq, dk, dv are allocated by us so they should already be contiguous
    dout, q, k, v, out = [maybe_contiguous(x) for x in (dout, q, k, v, out)]
    softmax_d, *rest = flash_attn_3_cuda.bwd(
        dout,
        q,
        k,
        v,
        out,
        softmax_lse,
        dq,
        dk,
        dv,
        cu_seqlens_q,
        cu_seqlens_k,
        sequed_q,
        sequed_k,
        max_seqlen_q,
        max_seqlen_k,
        softmax_scale,
        is_causal,
        window_size_left,
        window_size_right,
        softcap,
        deterministic,
        sm_margin,
    )
    return softmax_d


@torch.library.register_fake("flash_attn_3::_flash_attn_backward")
def _flash_attn_backward_fake(
    dout: torch.Tensor,
    q: torch.Tensor,
    k: torch.Tensor,
    v: torch.Tensor,
    out: torch.Tensor,
    softmax_lse: torch.Tensor,
    cu_seqlens_q: Optional[torch.Tensor] = None,
    cu_seqlens_k: Optional[torch.Tensor] = None,
    sequed_q: Optional[torch.Tensor] = None,
    sequed_k: Optional[torch.Tensor] = None,
    max_seqlen_q: Optional[int] = None,
    max_seqlen_k: Optional[int] = None,
    dq: Optional[torch.Tensor] = None,
    dk: Optional[torch.Tensor] = None,
    dv: Optional[torch.Tensor] = None,
    softmax_scale: Optional[float] = None,
    is_causal: bool = False,
    window_size_left: int = -1,
    window_size_right: int = -1,
    softcap: float = 0.0,
    deterministic: bool = False,
    sm_margin: int = 0,
) -> torch.Tensor:

    is_varlen_q = cu_seqlens_q is not None
    is_varlen_k = cu_seqlens_q is not None
    is_varlen = is_varlen_q or is_varlen_k or sequed_q is not None or sequed_k is not None

    if not is_varlen_q:
        batch_size = q.size(0)
        seqlen_q = q.size(1)
        seqlen_k = k.size(1)
        total_q = batch_size * q.size(1)
    else:
        batch_size = cu_seqlens_q.size(0) - 1
        total_q = q.size(0)
        seqlen_q = max_seqlen_q
        seqlen_k = max_seqlen_k

    if window_size_left >= seqlen_k - 1:
        window_size_left = -1

    if window_size_right >= seqlen_q - 1:
        window_size_right = -1

    if is_causal:
        window_size_right = 0

    is_causal = window_size_left < 0 and window_size_right == 0

    head_size = q.size(-1)
    head_size_v = v.size(-1)
    head_size_rounded = round_up_headdim(max(head_size, head_size_v))

    # Hopper gpus uses cuda compute capabilities 9.0
    cap = torch.cuda.get_device_capability(q.device)
    arch = cap[0] * 10 + cap[1]

    is_local = (window_size_left >= 0 or window_size_right >= 0) and not is_causal

    if head_size_rounded <= 64:
        kBlockM_sm90 = 96 if (is_causal and softcap > 0.0) else 128
    elif head_size_rounded <= 96:
        kBlockM_sm90 = 64
    elif head_size_rounded <= 128:
        kBlockM_sm90 = 64 if (is_causal or is_local or softcap > 0.0) else 80
    else:
        kBlockM_sm90 = 64

    kBlockM_sm80 = 128 if head_size_rounded <= 64 else 64
    kBlockM_sm86 = 64 if head_size_rounded <= 192 else 32

    if arch >= 90:
        kBlockM = kBlockM_sm90
    elif arch == 86 or arch == 89:
        kBlockM = kBlockM_sm86
    else:
        kBlockM = kBlockM_sm80

    num_heads = q.shape[-2]
    seqlen_q_rounded = round_multiple(seqlen_q, kBlockM)

    total_q_padded_rounded = round_multiple(total_q + batch_size * kBlockM, kBlockM)

    dq = torch.empty_like(q) if dq is None else dq
    dk = torch.empty_like(k) if dk is None else dk
    dv = torch.empty_like(v) if dv is None else dv

    if not is_varlen:
        softmax_d = torch.empty((batch_size, num_heads, seqlen_q_rounded), dtype=torch.float32, device=q.device)
    else:
        softmax_d = torch.empty((num_heads, total_q_padded_rounded), dtype=torch.float32, device=q.device)

    return softmax_d


def setup_context(ctx, inputs, output):
    q, k, v = inputs[:3]
    out, softmax_lse, _, _ = output
    ctx.save_for_backward(q, k, v, out, softmax_lse)
    ctx.softmax_scale = inputs[-11]
    ctx.causal = inputs[-10]
    ctx.window_size = [inputs[-9], inputs[-8]]
    ctx.attention_chunk = inputs[-7]
    ctx.softcap = inputs[-6]
    ctx.sm_margin = inputs[-1]


def _backward(ctx, dout, *grads):
    q, k, v, out, softmax_lse = ctx.saved_tensors
    dq, dk, dv = torch.empty_like(q), torch.empty_like(k), torch.empty_like(v)
    _flash_attn_backward(
        dout,
        q,
        k,
        v,
        out,
        softmax_lse,
        None, None, # cu_seqlens_q, cu_seqlens_k,
        None, None, # sequed_q, sequed_k,
        None, None, # max_seqlen_q, max_seqlen_k,
        dq,
        dk,
        dv,
        ctx.softmax_scale,
        ctx.causal,
        ctx.window_size[0],
        ctx.window_size[1],
        ctx.softcap,
        False, # deterministic
        ctx.sm_margin,
    )
    return dq, dk, dv, *((None,) * 21)


_flash_attn_forward.register_autograd(_backward, setup_context=setup_context)



class FlashAttnQKVPackedFunc(torch.autograd.Function):
    @staticmethod
    def forward(
        ctx,
        qkv,
        softmax_scale,
        causal,
        q_descale=None, k_descale=None, v_descale=None,
        window_size=(-1, -1),
        attention_chunk=0,
        softcap=0.0,
        deterministic=False,
        num_heads_q=None,
        sm_margin=0,
        return_softmax=False,
    ):
        if softmax_scale is None:
            softmax_scale = qkv.shape[-1] ** (-0.5)
        if qkv.dim() == 5:
            assert qkv.shape[-3] == 3
            q, k, v = qkv.unbind(dim=-3)
        else:
            assert qkv.dim() == 4
            assert num_heads_q is not None
            num_heads_k = (qkv.shape[2] - num_heads_q) // 2
            assert num_heads_k * 2 + num_heads_q == qkv.shape[2]
            q, k, v = qkv.split([num_heads_q, num_heads_k, num_heads_k], dim=-2)
        out, softmax_lse, *rest = _flash_attn_forward(
            q,
            k,
            v,
            None, None,  # k_new, v_new
            None,  # qv
            None,  # out
            None, None, None,   # cu_seqlens_q/k/k_new
            None, None,   # seqused_q/k
            None, None,   # max_seqlen_q/k
            None, None, None,   # page_table, kv_batch_idx, leftpad_k,
            None, None, None,  # rotary_cos/sin, seqlens_rotary
            q_descale, k_descale, v_descale,
            softmax_scale,
            causal=causal,
            window_size_left=window_size[0],
            window_size_right=window_size[1],
            attention_chunk=attention_chunk,
            softcap=softcap,
            sm_margin=sm_margin,
        )
        # ctx.save_for_backward(q, k, v, out_padded, softmax_lse)
        ctx.save_for_backward(q, k, v, out, softmax_lse)
        ctx.softmax_scale = softmax_scale
        ctx.causal = causal
        ctx.window_size = window_size
        ctx.attention_chunk = attention_chunk
        ctx.softcap = softcap
        ctx.deterministic = deterministic
        ctx.ndim = qkv.dim()
        ctx.sm_margin = sm_margin
        return (out, softmax_lse) if return_softmax else out

    @staticmethod
    def backward(ctx, dout, *args):
        q, k, v, out, softmax_lse = ctx.saved_tensors
        assert ctx.attention_chunk == 0, "FA3 backward does not support attention_chunk"
        if ctx.ndim == 5:
            qkv_shape = q.shape[:-2] + (3, *q.shape[-2:])
            dqkv = torch.empty(qkv_shape, dtype=q.dtype, device=q.device)
            dq, dk, dv = dqkv.unbind(dim=-3)
        else:
            num_heads_q = q.shape[2]
            num_heads_k = k.shape[2]
            qkv_shape = q.shape[:-2] + (num_heads_q + num_heads_k * 2, *q.shape[-1:])
            dqkv = torch.empty(qkv_shape, dtype=q.dtype, device=q.device)
            dq, dk, dv = dqkv.split([num_heads_q, num_heads_k, num_heads_k], dim=-2)
        _flash_attn_backward(
            dout,
            q,
            k,
            v,
            out,
            softmax_lse,
            None, None, # cu_seqlens_q, cu_seqlens_k,
            None, None, # sequed_q, sequed_k,
            None, None, # max_seqlen_q, max_seqlen_k,
            dq,
            dk,
            dv,
            ctx.softmax_scale,
            ctx.causal,
            ctx.window_size[0],
            ctx.window_size[1],
            ctx.softcap,
            ctx.deterministic,
            ctx.sm_margin,
        )
        dqkv = dqkv[..., : dout.shape[-1]]  # We could have padded the head dimension
        return dqkv, None, None, None, None, None, None, None, None, None, None, None, None


class FlashAttnFunc(torch.autograd.Function):

    @staticmethod
    def forward(
        ctx,
        q,
        k,
        v,
        softmax_scale,
        causal,
        qv=None,
        q_descale=None, k_descale=None, v_descale=None,
        window_size=(-1, -1),
        attention_chunk=0,
        softcap=0.0,
        num_splits=1,
        pack_gqa=None,
        deterministic=False,
        sm_margin=0,
        return_softmax=False,
        sinks=None,
    ):
        if softmax_scale is None:
            softmax_scale = (q.shape[-1] + (qv.shape[-1] if qv is not None else 0)) ** (-0.5)
        # out, q, k, v, out_padded, softmax_lse = _flash_attn_forward(
        out, softmax_lse, *rest = _flash_attn_forward(
            q,
            k,
            v,
            None, None,  # k_new, v_new
            qv,  # qv
            None,  # out
            None, None, None,   # cu_seqlens_q/k/k_new
            None, None,   # seqused_q/k
            None, None,   # max_seqlen_q/k
            None, None, None,   # page_table, kv_batch_idx, leftpad_k,
            None, None, None,  # rotary_cos/sin, seqlens_rotary
            q_descale, k_descale, v_descale,
            softmax_scale,
            causal=causal,
            window_size_left=window_size[0],
            window_size_right=window_size[1],
            attention_chunk=attention_chunk,
            softcap=softcap,
            num_splits=num_splits,
            pack_gqa=pack_gqa,
            sm_margin=sm_margin,
            sinks=sinks,
        )
        # ctx.save_for_backward(q, k, v, out_padded, softmax_lse)
        ctx.save_for_backward(q, k, v, out, softmax_lse)
        ctx.softmax_scale = softmax_scale
        ctx.causal = causal
        ctx.window_size = window_size
        ctx.attention_chunk = attention_chunk
        ctx.softcap = softcap
        ctx.deterministic = deterministic
        ctx.sm_margin = sm_margin
        return (out, softmax_lse) if return_softmax else out

    @staticmethod
    def backward(ctx, dout, *args):
        q, k, v, out, softmax_lse = ctx.saved_tensors
        assert ctx.attention_chunk == 0, "FA3 backward does not support attention_chunk"
        dq, dk, dv = torch.empty_like(q), torch.empty_like(k), torch.empty_like(v)
        _flash_attn_backward(
            dout,
            q,
            k,
            v,
            out,
            softmax_lse,
            None, None, # cu_seqlens_q, cu_seqlens_k,
            None, None, # sequed_q, sequed_k,
            None, None, # max_seqlen_q, max_seqlen_k,
            dq,
            dk,
            dv,
            ctx.softmax_scale,
            ctx.causal,
            ctx.window_size[0],
            ctx.window_size[1],
            ctx.softcap,
            ctx.deterministic,
            ctx.sm_margin,
        )
        dq = dq[..., : q.shape[-1]]  # We could have padded the head dimension
        dk = dk[..., : k.shape[-1]]
        dv = dv[..., : v.shape[-1]]
        return dq, dk, dv, None, None, None, None, None, None, None, None, None, None, None, None, None, None


class FlashAttnVarlenFunc(torch.autograd.Function):

    @staticmethod
    def forward(
        ctx,
        q,
        k,
        v,
        cu_seqlens_q,
        cu_seqlens_k,
        seqused_q,
        seqused_k,
        max_seqlen_q,
        max_seqlen_k,
        softmax_scale,
        causal,
        qv=None,
        q_descale=None, k_descale=None, v_descale=None,
        window_size=(-1, -1),
        attention_chunk=0,
        softcap=0.0,
        num_splits=1,
        pack_gqa=None,
        deterministic=False,
        sm_margin=0,
        return_softmax=False,
        sinks=None,
    ):
        if softmax_scale is None:
            softmax_scale = (q.shape[-1] + (qv.shape[-1] if qv is not None else 0)) ** (-0.5)
        # out, q, k, v, out_padded, softmax_lse = _flash_attn_varlen_forward(
        out, softmax_lse, *rest = _flash_attn_forward(
            q,
            k,
            v,
            None, None,  # k_new, v_new
            qv,  # qv
            None,  # out
            cu_seqlens_q,
            cu_seqlens_k,
            None,   # cu_seqlens_k_new
            seqused_q,
            seqused_k,
            max_seqlen_q,
            max_seqlen_k,
            None, None, None,   # page_table, kv_batch_idx, leftpad_k,
            None, None, None,  # rotary_cos/sin, seqlens_rotary
            q_descale, k_descale, v_descale,
            softmax_scale,
            causal=causal,
            window_size_left=window_size[0],
            window_size_right=window_size[1],
            attention_chunk=attention_chunk,
            softcap=softcap,
            num_splits=num_splits,
            pack_gqa=pack_gqa,
            sm_margin=sm_margin,
            sinks=sinks,
        )
        # ctx.save_for_backward(q, k, v, out_padded, softmax_lse, cu_seqlens_q, cu_seqlens_k, seqused_q, seqused_k)
        ctx.save_for_backward(q, k, v, out, softmax_lse, cu_seqlens_q, cu_seqlens_k, seqused_q, seqused_k)
        ctx.max_seqlen_q = max_seqlen_q
        ctx.max_seqlen_k = max_seqlen_k
        ctx.softmax_scale = softmax_scale
        ctx.causal = causal
        ctx.window_size = window_size
        ctx.attention_chunk = attention_chunk
        ctx.softcap = softcap
        ctx.deterministic = deterministic
        ctx.sm_margin = sm_margin
        return (out, softmax_lse) if return_softmax else out

    @staticmethod
    def backward(ctx, dout, *args):
        q, k, v, out, softmax_lse, cu_seqlens_q, cu_seqlens_k, seqused_q, seqused_k = ctx.saved_tensors
        assert ctx.attention_chunk == 0, "FA3 backward does not support attention_chunk"
        dq, dk, dv = torch.empty_like(q), torch.empty_like(k), torch.empty_like(v)
        _flash_attn_backward(
            dout,
            q,
            k,
            v,
            out,
            softmax_lse,
            cu_seqlens_q,
            cu_seqlens_k,
            seqused_q,
            seqused_k,
            ctx.max_seqlen_q,
            ctx.max_seqlen_k,
            dq,
            dk,
            dv,
            ctx.softmax_scale,
            ctx.causal,
            ctx.window_size[0],
            ctx.window_size[1],
            ctx.softcap,
            ctx.deterministic,
            ctx.sm_margin,
        )
        dq = dq[..., : q.shape[-1]]  # We could have padded the head dimension
        dk = dk[..., : k.shape[-1]]
        dv = dv[..., : v.shape[-1]]
        return dq, dk, dv, None, None, None, None, None, None, None, None, None, None, None, None, None, None, None, None, None, None, None, None


def flash_attn_qkvpacked_func(
    qkv,
    softmax_scale=None,
    causal=False,
    q_descale=None, k_descale=None, v_descale=None,
    window_size=(-1, -1),
    attention_chunk=0,
    softcap=0.0,
    deterministic=False,
    num_heads_q=None,
    sm_margin=0,
    return_attn_probs=False,
):
    """dropout_p should be set to 0.0 during evaluation
    If Q, K, V are already stacked into 1 tensor, this function will be faster than
    calling flash_attn_func on Q, K, V since the backward pass avoids explicit concatenation
    of the gradients of Q, K, V.
    For multi-query and grouped-query attention (MQA/GQA), please see
    flash_attn_kvpacked_func and flash_attn_func.

    If window_size != (-1, -1), implements sliding window local attention. Query at position i
    will only attend to keys between [i - window_size[0], i + window_size[1]] inclusive.

    Arguments:
        qkv: (batch_size, seqlen, 3, nheads, headdim)
        dropout_p: float. Dropout probability.
        softmax_scale: float. The scaling of QK^T before applying softmax.
            Default to 1 / sqrt(headdim).
        causal: bool. Whether to apply causal attention mask (e.g., for auto-regressive modeling).
        window_size: (left, right). If not (-1, -1), implements sliding window local attention.
        softcap: float. Anything > 0 activates softcapping attention.
        alibi_slopes: (nheads,) or (batch_size, nheads), fp32. A bias of (-alibi_slope * |i - j|) is added to
            the attention score of query i and key j.
        deterministic: bool. Whether to use the deterministic implementation of the backward pass,
            which is slightly slower and uses more memory. The forward pass is always deterministic.
        return_attn_probs: bool. Whether to return the attention probabilities. This option is for
           testing only. The returned probabilities are not guaranteed to be correct
           (they might not have the right scaling).
    Return:
        out: (batch_size, seqlen, nheads, headdim).
        softmax_lse [optional, if return_attn_probs=True]: (batch_size, nheads, seqlen). The
            logsumexp of each row of the matrix QK^T * scaling (e.g., log of the softmax
            normalization factor).
        S_dmask [optional, if return_attn_probs=True]: (batch_size, nheads, seqlen, seqlen).
            The output of softmax (possibly with different scaling). It also encodes the dropout
            pattern (negative means that location was dropped, nonnegative means it was kept).
    """
    return FlashAttnQKVPackedFunc.apply(
        qkv,
        softmax_scale,
        causal,
        q_descale, k_descale, v_descale,
        window_size,
        attention_chunk,
        softcap,
        deterministic,
        num_heads_q,
        sm_margin,
        return_attn_probs,
    )


def flash_attn_func(
    q,
    k,
    v,
    softmax_scale=None,
    causal=False,
    qv=None,
    q_descale=None, k_descale=None, v_descale=None,
    window_size=(-1, -1),
    attention_chunk=0,
    softcap=0.0,
    num_splits=1,
    pack_gqa=None,
    deterministic=False,
    sm_margin=0,
    return_attn_probs=False,
    sinks=None,
):
    """dropout_p should be set to 0.0 during evaluation
    Supports multi-query and grouped-query attention (MQA/GQA) by passing in KV with fewer heads
    than Q. Note that the number of heads in Q must be divisible by the number of heads in KV.
    For example, if Q has 6 heads and K, V have 2 heads, head 0, 1, 2 of Q will attention to head
    0 of K, V, and head 3, 4, 5 of Q will attention to head 1 of K, V.

    If causal=True, the causal mask is aligned to the bottom right corner of the attention matrix.
    For example, if seqlen_q = 2 and seqlen_k = 5, the causal mask (1 = keep, 0 = masked out) is:
        1 1 1 1 0
        1 1 1 1 1
    If seqlen_q = 5 and seqlen_k = 2, the causal mask is:
        0 0
        0 0
        0 0
        1 0
        1 1
    If the row of the mask is all zero, the output will be zero.

    If window_size != (-1, -1), implements sliding window local attention. Query at position i
    will only attend to keys between
    [i + seqlen_k - seqlen_q - window_size[0], i + seqlen_k - seqlen_q + window_size[1]] inclusive.

    Arguments:
        q: (batch_size, seqlen, nheads, headdim)
        k: (batch_size, seqlen, nheads_k, headdim)
        v: (batch_size, seqlen, nheads_k, headdim)
        dropout_p: float. Dropout probability.
        softmax_scale: float. The scaling of QK^T before applying softmax.
            Default to 1 / sqrt(headdim).
        causal: bool. Whether to apply causal attention mask (e.g., for auto-regressive modeling).
        window_size: (left, right). If not (-1, -1), implements sliding window local attention.
        alibi_slopes: (nheads,) or (batch_size, nheads), fp32. A bias of
            (-alibi_slope * |i + seqlen_k - seqlen_q - j|)
            is added to the attention score of query i and key j.
        deterministic: bool. Whether to use the deterministic implementation of the backward pass,
            which is slightly slower and uses more memory. The forward pass is always deterministic.
        return_attn_probs: bool. Whether to return the attention probabilities. This option is for
           testing only. The returned probabilities are not guaranteed to be correct
           (they might not have the right scaling).
    Return:
        out: (batch_size, seqlen, nheads, headdim).
        softmax_lse [optional, if return_attn_probs=True]: (batch_size, nheads, seqlen). The
            logsumexp of each row of the matrix QK^T * scaling (e.g., log of the softmax
            normalization factor).
    """
    return FlashAttnFunc.apply(
        q,
        k,
        v,
        softmax_scale,
        causal,
        qv,
        q_descale, k_descale, v_descale,
        window_size,
        attention_chunk,
        softcap,
        num_splits,
        pack_gqa,
        deterministic,
        sm_margin,
        return_attn_probs,
        sinks,
    )


def flash_attn_varlen_func(
    q,
    k,
    v,
    cu_seqlens_q,
    cu_seqlens_k,
    max_seqlen_q,
    max_seqlen_k,
    seqused_q=None,
    seqused_k=None,
    softmax_scale=None,
    causal=False,
    qv=None,
    q_descale=None, k_descale=None, v_descale=None,
    window_size=(-1, -1),
    attention_chunk=0,
    softcap=0.0,
    num_splits=1,
    pack_gqa=None,
    deterministic=False,
    sm_margin=0,
    return_attn_probs=False,
    sinks=None,
):
    return FlashAttnVarlenFunc.apply(
        q,
        k,
        v,
        cu_seqlens_q,
        cu_seqlens_k,
        seqused_q,
        seqused_k,
        max_seqlen_q,
        max_seqlen_k,
        softmax_scale,
        causal,
        qv,
        q_descale, k_descale, v_descale,
        window_size,
        attention_chunk,
        softcap,
        num_splits,
        pack_gqa,
        deterministic,
        sm_margin,
        return_attn_probs,
        sinks,
    )


def flash_attn_combine(out_partial, lse_partial, out=None, out_dtype=None):
    return flash_attn_3_cuda.fwd_combine(out_partial, lse_partial, out, out_dtype)


def flash_attn_with_kvcache(
    q,
    k_cache,
    v_cache,
    k=None,
    v=None,
    qv=None,
    rotary_cos=None,
    rotary_sin=None,
    cache_seqlens: Optional[Union[(int, torch.Tensor)]] = None,
    cache_batch_idx: Optional[torch.Tensor] = None,
    cache_leftpad: Optional[torch.Tensor] = None,
    page_table: Optional[torch.Tensor] = None,
    cu_seqlens_q: Optional[torch.Tensor] = None,
    cu_seqlens_k_new: Optional[torch.Tensor] = None,
    max_seqlen_q: Optional[int] = None,
    rotary_seqlens: Optional[torch.Tensor] = None,
    q_descale: Optional[torch.Tensor] = None,
    k_descale: Optional[torch.Tensor] = None,
    v_descale: Optional[torch.Tensor] = None,
    softmax_scale=None,
    causal=False,
    window_size=(-1, -1),  # -1 means infinite context window
    attention_chunk=0,
    softcap=0.0, # 0.0 means deactivated
    rotary_interleaved=True,
    scheduler_metadata=None,
    num_splits=0,    # Can be tuned for speed
    pack_gqa=None,   # Can be tuned for speed
    sm_margin=0,     # Can be tuned if some SMs are used for communication
    return_softmax_lse=False,
    sinks=None,
):
    """
    If k and v are not None, k_cache and v_cache will be updated *inplace* with the new values from
    k and v. This is useful for incremental decoding: you can pass in the cached keys/values from
    the previous step, and update them with the new keys/values from the current step, and do
    attention with the updated cache, all in 1 kernel.

    If you pass in k / v, you must make sure that the cache is large enough to hold the new values.
    For example, the KV cache could be pre-allocated with the max sequence length, and you can use
    cache_seqlens to keep track of the current sequence lengths of each sequence in the batch.

    Also apply rotary embedding if rotary_cos and rotary_sin are passed in. The key @k will be
    rotated by rotary_cos and rotary_sin at indices cache_seqlens, cache_seqlens + 1, etc.
    If causal or local (i.e., window_size != (-1, -1)), the query @q will be rotated by rotary_cos
    and rotary_sin at indices cache_seqlens, cache_seqlens + 1, etc.
    If not causal and not local, the query @q will be rotated by rotary_cos and rotary_sin at
    indices cache_seqlens only (i.e. we consider all tokens in @q to be at position cache_seqlens).

    See tests/test_flash_attn.py::test_flash_attn_kvcache for examples of how to use this function.

    Supports multi-query and grouped-query attention (MQA/GQA) by passing in KV with fewer heads
    than Q. Note that the number of heads in Q must be divisible by the number of heads in KV.
    For example, if Q has 6 heads and K, V have 2 heads, head 0, 1, 2 of Q will attention to head
    0 of K, V, and head 3, 4, 5 of Q will attention to head 1 of K, V.

    If causal=True, the causal mask is aligned to the bottom right corner of the attention matrix.
    For example, if seqlen_q = 2 and seqlen_k = 5, the causal mask (1 = keep, 0 = masked out) is:
        1 1 1 1 0
        1 1 1 1 1
    If seqlen_q = 5 and seqlen_k = 2, the causal mask is:
        0 0
        0 0
        0 0
        1 0
        1 1
    If the row of the mask is all zero, the output will be zero.

    If window_size != (-1, -1), implements sliding window local attention. Query at position i
    will only attend to keys between
    [i + seqlen_k - seqlen_q - window_size[0], i + seqlen_k - seqlen_q + window_size[1]] inclusive.

    Note: Does not support backward pass.

    Arguments:
        q: (batch_size, seqlen, nheads, headdim)
        k_cache: (batch_size_cache, seqlen_cache, nheads_k, headdim) if there's no page_table,
            or (num_blocks, page_block_size, nheads_k, headdim) if there's a page_table (i.e. paged KV cache)
            page_block_size can be arbitrary (e.g, 1, 2, 3, 64, etc.).
        v_cache: (batch_size_cache, seqlen_cache, nheads_k, headdim_v) if there's no page_table,
            or (num_blocks, page_block_size, nheads_k, headdim_v) if there's a page_table (i.e. paged KV cache)
        k [optional]: (batch_size, seqlen_new, nheads_k, headdim). If not None, we concatenate
            k with k_cache, starting at the indices specified by cache_seqlens.
        v [optional]: (batch_size, seqlen_new, nheads_k, headdim_v). Similar to k.
        qv [optional]: (batch_size, seqlen, nheads, headdim_v)
        rotary_cos [optional]: (seqlen_ro, rotary_dim / 2). If not None, we apply rotary embedding
            to k and q. Only applicable if k and v are passed in. rotary_dim must be divisible by 16.
        rotary_sin [optional]: (seqlen_ro, rotary_dim / 2). Similar to rotary_cos.
        cache_seqlens: int, or (batch_size,), dtype torch.int32. The sequence lengths of the
            KV cache.
        cache_batch_idx: (batch_size,), dtype torch.int32. The indices used to index into the KV cache.
            If None, we assume that the batch indices are [0, 1, 2, ..., batch_size - 1].
            If the indices are not distinct, and k and v are provided, the values updated in the cache
                 might come from any of the duplicate indices.
        cache_leftpad: (batch_size,), dtype torch.int32. The index that the KV cache starts. If None, assume 0.
        page_table [optional]: (batch_size, max_num_blocks_per_seq), dtype torch.int32.
        softmax_scale: float. The scaling of QK^T before applying softmax.
            Default to 1 / sqrt(headdim).
        causal: bool. Whether to apply causal attention mask (e.g., for auto-regressive modeling).
        window_size: (left, right). If not (-1, -1), implements sliding window local attention.
        softcap: float. Anything > 0 activates softcapping attention.
        rotary_interleaved: bool. Only applicable if rotary_cos and rotary_sin are passed in.
            If True, rotary embedding will combine dimensions 0 & 1, 2 & 3, etc. If False,
            rotary embedding will combine dimensions 0 & rotary_dim / 2, 1 & rotary_dim / 2 + 1
            (i.e. GPT-NeoX style).
        num_splits: int. If > 1, split the key/value into this many chunks along the sequence.
           If num_splits == 1, we don't split the key/value. If num_splits == 0, we use a heuristic
           to automatically determine the number of splits.
           Don't change this unless you know what you are doing.
        return_softmax_lse: bool. Whether to return the logsumexp of the attention scores.

    Return:
        out: (batch_size, seqlen, nheads, headdim).
        softmax_lse [optional, if return_softmax_lse=True]: (batch_size, nheads, seqlen). The
            logsumexp of each row of the matrix QK^T * scaling (e.g., log of the softmax
            normalization factor).
    """
    assert k_cache.stride(-1) == 1, "k_cache must have contiguous last dimension"
    assert v_cache.stride(-1) == 1, "v_cache must have contiguous last dimension"
    if softmax_scale is None:
        softmax_scale = (q.shape[-1] + (qv.shape[-1] if qv is not None else 0)) ** (-0.5)
    if cache_seqlens is not None and isinstance(cache_seqlens, int):
        cache_seqlens = torch.full(
            (q.shape[0],), cache_seqlens, dtype=torch.int32, device=k_cache.device
        )
        cache_seqlens = maybe_contiguous(cache_seqlens)
    out, softmax_lse, *rest = _flash_attn_forward(
        q,
        k_cache,
        v_cache,
        k,
        v,
        qv,
        None,  # out
        cu_seqlens_q,
        None,  # cu_seqlens_k
        cu_seqlens_k_new,
        None,  # seqused_q
        cache_seqlens,
        max_seqlen_q,
        None,  # max_seqlen_k
        page_table,
        cache_batch_idx,
        cache_leftpad,
        rotary_cos,
        rotary_sin,
        rotary_seqlens,
        q_descale, k_descale, v_descale,
        softmax_scale,
        causal=causal,
        window_size_left=window_size[0],
        window_size_right=window_size[1],
        attention_chunk=attention_chunk,
        softcap=softcap,
        rotary_interleaved=rotary_interleaved,
        scheduler_metadata=scheduler_metadata,
        num_splits=num_splits,
        pack_gqa=pack_gqa,
        sm_margin=sm_margin,
        sinks=sinks,
    )
    # return (out, softmax_lse) if return_softmax_lse else out
    return (out, softmax_lse, *rest) if return_softmax_lse else out


def get_scheduler_metadata(
    batch_size, max_seqlen_q, max_seqlen_k, num_heads_q, num_heads_kv, headdim,
    cache_seqlens: torch.Tensor,
    qkv_dtype=torch.bfloat16,
    headdim_v=None,
    cu_seqlens_q: Optional[torch.Tensor] = None,
    cu_seqlens_k_new: Optional[torch.Tensor] = None,
    cache_leftpad: Optional[torch.Tensor] = None,
    page_size: Optional[int] = None,
    max_seqlen_k_new=0,
    causal=False,
    window_size=(-1, -1),  # -1 means infinite context window
    attention_chunk=0,
    has_softcap=False,
    num_splits=0,    # Can be tuned for speed
    pack_gqa=None,   # Can be tuned for speed
    sm_margin=0,     # Can be tuned if some SMs are used for communication
):
    cache_seqlens = maybe_contiguous(cache_seqlens)
    if headdim_v is None:
        headdim_v = headdim
    scheduler_metadata = flash_attn_3_cuda.get_scheduler_metadata(
        batch_size, max_seqlen_q, max_seqlen_k, num_heads_q, num_heads_kv, headdim, headdim_v,
        qkv_dtype,
        cache_seqlens,
        cu_seqlens_q,
        None,  # cu_seqlens_k
        cu_seqlens_k_new,
        None,  # seqused_q
        cache_leftpad,
        page_size,
        max_seqlen_k_new,
        causal,
        window_size[0], window_size[1],
        attention_chunk,
        has_softcap,
        num_splits,
        pack_gqa,
        sm_margin,
    )
    return scheduler_metadata<|MERGE_RESOLUTION|>--- conflicted
+++ resolved
@@ -43,7 +43,6 @@
 
 @torch.library.custom_op("flash_attn_3::_flash_attn_forward", mutates_args=(), device_types="cuda")
 def _flash_attn_forward(
-<<<<<<< HEAD
     q: torch.Tensor,
     k: torch.Tensor,
     v: torch.Tensor,
@@ -78,43 +77,8 @@
     num_splits: int = 1,
     pack_gqa: Optional[bool] = None,
     sm_margin: int = 0,
+    sinks=None,
 ) -> Tuple[torch.Tensor, torch.Tensor, torch.Tensor, torch.Tensor]:
-=======
-        q,
-        k,
-        v,
-        k_new,
-        v_new,
-        qv,
-        out,
-        cu_seqlens_q,
-        cu_seqlens_k,
-        cu_seqlens_k_new,
-        seqused_q,
-        seqused_k,
-        max_seqlen_q,
-        max_seqlen_k,
-        page_table,
-        kv_batch_idx,
-        leftpad_k,
-        rotary_cos,
-        rotary_sin,
-        seqlens_rotary,
-        q_descale,
-        k_descale,
-        v_descale,
-        softmax_scale,
-        causal,
-        window_size=(-1, -1),
-        attention_chunk=0,
-        softcap=0.0,
-        rotary_interleaved=True,
-        scheduler_metadata=None,
-        num_splits=1,
-        pack_gqa=None,
-        sm_margin=0,
-        sinks=None):
->>>>>>> d1f4932e
     q, k, k_new, v_new = [maybe_contiguous(x) for x in (q, k, k_new, v_new)]
     v = v.contiguous() if v.stride(-1) != 1 and v.stride(-3) != 1 else v
     cu_seqlens_q, cu_seqlens_k, cu_seqlens_k_new = [
