--- conflicted
+++ resolved
@@ -2,15 +2,9 @@
  * Copyright (c) 2024, Jay Shah, Ganesh Bikshandi, Ying Zhang, Vijay Thakkar, Pradeep Ramani, Tri Dao.
  ******************************************************************************/
 
-<<<<<<< HEAD
 // Include these 2 headers instead of torch/extension.h since we don't need all of the torch headers.
 #include <torch/all.h>
 #include <ATen/cuda/CUDAContext.h>
-=======
-#include <Python.h>
-#include <torch/nn/functional/padding.h>
-#include <ATen/cuda/CUDAContextLight.h>
->>>>>>> 5183de43
 #include <c10/cuda/CUDAGuard.h>
 
 #include <cutlass/numeric_types.h>
@@ -21,29 +15,6 @@
 #include "heuristics.h"
 #include "cuda_check.h"
 
-<<<<<<< HEAD
-=======
-
-extern "C" {
-/* Creates a dummy empty _C module that can be imported from Python.
-    The import from Python will load the .so consisting of this file
-    in this extension, so that the TORCH_LIBRARY static initializers
-    below are run. */
-PyObject* PyInit__C(void)
-{
-    static struct PyModuleDef module_def = {
-        PyModuleDef_HEAD_INIT,
-        "_C",   /* name of module */
-        NULL,   /* module documentation, may be NULL */
-        -1,     /* size of per-interpreter state of the module,
-                    or -1 if the module keeps state in global variables. */
-        NULL,   /* methods */
-    };
-    return PyModule_Create(&module_def);
-}
-}
-
->>>>>>> 5183de43
 #define CHECK_DEVICE(x) TORCH_CHECK(x.is_cuda(), #x " must be on CUDA")
 #define CHECK_SHAPE(x, ...) TORCH_CHECK(x.sizes() == torch::IntArrayRef({__VA_ARGS__}), #x " must have shape (" #__VA_ARGS__ ")")
 #define CHECK_CONTIGUOUS(x) TORCH_CHECK(x.is_contiguous(), #x " must be contiguous")
@@ -633,8 +604,8 @@
     auto round_multiple = [](int x, int m) { return (x + m - 1) / m * m; };
     params.varlen_sort_batches = !params.is_local; // Use this value for Sort in scheduler template
     params.head_swizzle = params.is_causal || params.is_local; // Use this value for LPT in scheduler template
-    if (scheduler_needs_semaphore || use_prepare_varlen) {   
-        int b_rounded = round_multiple(params.b, 4); // for 16 byte alignment of pointers 
+    if (scheduler_needs_semaphore || use_prepare_varlen) {
+        int b_rounded = round_multiple(params.b, 4); // for 16 byte alignment of pointers
         int num_prepare_batch_vectors = use_prepare_varlen ? 2 : 0;
         if(params.varlen_sort_batches) { num_prepare_batch_vectors += 1; }
         if(params.head_swizzle) { num_prepare_batch_vectors += 1; }
@@ -713,12 +684,8 @@
         std::optional<at::Tensor> scheduler_metadata_,  // (b + 1)
         int64_t num_splits,
         std::optional<bool> pack_gqa_,
-<<<<<<< HEAD
-        int const sm_margin,
+        int64_t sm_margin,
         std::optional<const at::Tensor> &sinks_ // (h)
-=======
-        int64_t sm_margin
->>>>>>> 5183de43
         ) {
 
     auto dprops = at::cuda::getCurrentDeviceProperties();
@@ -987,7 +954,7 @@
             params.cu_seqlens_knew = static_cast<int*>(cu_seqlens_k_new.data_ptr());
         }
     }
-    
+
     bool const use_prepare_varlen = is_varlen;
     params.prepare_varlen_pdl = use_prepare_varlen && params.b <= PREPARE_VARLEN_MAX_BATCHES_1CTA;
     // Temporarily set num_splits_dynamic_ptr to 1 since get_num_splits checks it
@@ -1693,105 +1660,4 @@
     }
 
     return {out, softmax_lse};
-<<<<<<< HEAD
-=======
-}
-
-TORCH_LIBRARY(flash_attn_3, m) {
-    m.def("fwd("
-        "Tensor q,"
-        "Tensor k,"
-        "Tensor v,"
-        "Tensor(k_new!)? k_new = None,"
-        "Tensor(v_new!)? v_new = None,"
-        "Tensor? q_v = None,"
-        "Tensor(out!)? out = None,"
-        "Tensor? cu_seqlens_q = None,"
-        "Tensor? cu_seqlens_k = None,"
-        "Tensor? cu_seqlens_k_new = None,"
-        "Tensor? seqused_q = None,"
-        "Tensor? seqused_k = None,"
-        "int? max_seqlen_q = None,"
-        "int? max_seqlen_k = None,"
-        "Tensor? page_table = None,"
-        "Tensor? kv_batch_idx = None,"
-        "Tensor? leftpad_k = None,"
-        "Tensor? rotary_cos = None,"
-        "Tensor? rotary_sin = None,"
-        "Tensor? seqlens_rotary = None,"
-        "Tensor? q_descale = None,"
-        "Tensor? k_descale = None,"
-        "Tensor? v_descale = None,"
-        "float? softmax_scale = None,"
-        "bool is_causal = False,"
-        "int window_size_left = -1,"
-        "int window_size_right = -1,"
-        "int attention_chunk = 0,"
-        "float softcap = 0.0,"
-        "bool is_rotary_interleaved = False,"
-        "Tensor? scheduler_metadata = None,"
-        "int num_splits = 0,"
-        "bool? pack_gqa = None,"
-        "int sm_margin = 0) -> (Tensor(out!), Tensor, Tensor, Tensor)");
-    m.def("bwd("
-        "Tensor dout,"
-        "Tensor q,"
-        "Tensor k,"
-        "Tensor v,"
-        "Tensor out,"
-        "Tensor softmax_lse,"
-        "Tensor(dq!)? dq = None,"
-        "Tensor(dk!)? dk = None,"
-        "Tensor(dv!)? dv = None,"
-        "Tensor? cu_seqlens_q = None,"
-        "Tensor? cu_seqlens_k = None,"
-        "Tensor? seqused_q = None,"
-        "Tensor? seqused_k = None,"
-        "int? max_seqlen_q = None,"
-        "int? max_seqlen_k = None,"
-        "float? softmax_scale = None,"
-        "bool is_causal = False,"
-        "int window_size_left = -1,"
-        "int window_size_right = -1,"
-        "float softcap = 0.0,"
-        "bool deterministic = False,"
-        "int sm_margin = 0) -> (Tensor(dq!), Tensor(dk!), Tensor(dv!), Tensor, Tensor, Tensor, Tensor, Tensor)");
-    m.def("fwd_combine("
-        "Tensor out_partial,"
-        "Tensor lse_partial,"
-        "Tensor(out!)? out = None,"
-        "ScalarType? out_dtype = None) -> (Tensor(out!), Tensor)");
-    m.def("get_scheduler_metadata("
-        "int batch_size,"
-        "int max_seqlen_q,"
-        "int max_seqlen_k,"
-        "int num_heads,"
-        "int num_heads_k,"
-        "int headdim,"
-        "int headdim_v,"
-        "ScalarType qkv_dtype,"
-        "Tensor seqused_k,"
-        "Tensor? cu_seqlens_q = None,"
-        "Tensor? cu_seqlens_k = None,"
-        "Tensor? cu_seqlens_k_new = None,"
-        "Tensor? seqused_q = None,"
-        "Tensor? leftpad_k = None,"
-        "int? page_size = None,"
-        "int max_seqlen_k_new = 0,"
-        "bool is_causal = False,"
-        "int window_size_left = -1,"
-        "int window_size_right = -1,"
-        "int attention_chunk = 0,"
-        "bool has_softcap = False,"
-        "int num_splits = 0,"
-        "bool? pack_gqa = None,"
-        "int sm_margin = 0) -> Tensor");
-}
-
-TORCH_LIBRARY_IMPL(flash_attn_3, CUDA, m) {
-    m.impl("fwd", &mha_fwd);
-    m.impl("bwd", &mha_bwd);
-    m.impl("fwd_combine", &mha_combine);
-    m.impl("get_scheduler_metadata", &mha_fwd_get_scheduler_metadata);
->>>>>>> 5183de43
 }