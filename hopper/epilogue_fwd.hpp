/******************************************************************************
 * Copyright (c) 2024, Jay Shah, Ganesh Bikshandi, Ying Zhang, Vijay Thakkar, Pradeep Ramani, Tri Dao.
 ******************************************************************************/

#pragma once

#include <cutlass/cutlass.h>
#include <cutlass/fast_math.h>  // For FastDivMod
#include "cute/tensor.hpp"

#include "cutlass/gemm/collective/builders/sm90_common.inl"
#include "cutlass/epilogue/collective/builders/sm90_common.inl"

#include "seqlen.h"
#include "named_barrier.hpp"
#include "pack_gqa.h"
#include "utils.h"

namespace flash {

using namespace cute;

template <class TileShape_MNK_PV_, class ClusterShape_, class Element_, class ArchTag_,
          int NumEpilogueThreads_, bool Varlen_, bool PackGQA_, bool Split_, bool FP8PermuteCol=false>
struct CollectiveEpilogueFwd {

    using TileShape_MNK_PV = TileShape_MNK_PV_;
    using ClusterShape = ClusterShape_;
    using Element = Element_;
    using ElementPartial = float;
    using ArchTag = ArchTag_;
    static constexpr int NumEpilogueThreads = NumEpilogueThreads_;
    static constexpr bool Varlen = Varlen_;
    static constexpr bool PackGQA = PackGQA_;
    static constexpr bool Split = Split_;
    static constexpr bool Use_smem = !(Split && !Varlen);
    static constexpr bool Use_TMA_O = ArchTag::kMinComputeCapability >= 90 && !Varlen && !Split && !PackGQA;

    static_assert(ArchTag::kMinComputeCapability >= 80);
    static_assert(ArchTag::kMinComputeCapability >= 90 || CUTE_STATIC_V(size(ClusterShape{})) == 1);
    static_assert(sizeof(Element) <= 2);

    static constexpr int kBlockM = get<0>(TileShape_MNK_PV{});
    static constexpr int kHeadDimV = get<1>(TileShape_MNK_PV{});

    static constexpr bool LargeHeadDimV = kHeadDimV > 256;

    using GmemTiledCopyOTMA = cute::SM90_TMA_STORE;

    // These are for storing the output tensor without TMA (e.g., for setting output to zero)
    static constexpr int kGmemElemsPerStore = sizeof(cute::uint128_t) / sizeof(Element);
    static_assert(kHeadDimV % kGmemElemsPerStore == 0, "Headdim must be a multiple of kGmemElemsPerStore");
    // We want each "row" to have 64 elements (128 bytes, i.e. 1 cache line). We want each thread to have 4 elements
    // in the M direction and 2 elements in the K direction. In the case of PackGQA, this reduces the number of times
    // we need to call divmod.
    static constexpr int kBytePerRow = kHeadDimV * sizeof(Element);
    static constexpr int kBlockKGmem = (kBytePerRow % 128 == 0 ? 128 : (kBytePerRow % 64 == 0 ? 64 : 32)) / sizeof(Element);
    static constexpr int kGmemThreadsPerRow = kBlockKGmem / kGmemElemsPerStore;
    // If PackGQA, we split the work of compute O_ptr among threads in the same row, so we need this to within a warp
    static_assert(cutlass::NumThreadsPerWarp % kGmemThreadsPerRow == 0);
    static_assert(NumEpilogueThreads % kGmemThreadsPerRow == 0, "NumEpilogueThreads must be a multiple of kGmemThreadsPerRow");
    using GmemLayoutAtom = Layout<Shape <Int<NumEpilogueThreads / kGmemThreadsPerRow>, Int<kGmemThreadsPerRow>>,
                                  Stride<Int<kGmemThreadsPerRow>, _1>>;
    static_assert(kBlockM % CUTE_STATIC_V(shape<0>(GmemLayoutAtom{})) == 0, "kBlockM must be a multiple of NumEpilogueThreads / kGmemThreadsPerRow");
    using GmemTiledCopyO = decltype(
        make_tiled_copy(Copy_Atom<AutoVectorizingCopyWithAssumedAlignment<128>, Element>{},
                        GmemLayoutAtom{},
                        Layout<Shape<_1, Int<kGmemElemsPerStore>>>{}));  // Val layout, 8 or 16 vals per store

    using SmemLayoutAtomOTMA = decltype(cutlass::gemm::collective::detail::ss_smem_selector<GMMA::Major::K, Element,
        decltype(cute::get<0>(TileShape_MNK_PV{})), decltype(cute::get<1>(TileShape_MNK_PV{}))>());
    using SmemLayoutOTMA = decltype(tile_to_shape(SmemLayoutAtomOTMA{}, select<0, 1>(TileShape_MNK_PV{})));
    static constexpr int kSwizzle = kBlockKGmem == 128 ? 4 : (kBlockKGmem == 64 ? 3 : (kBlockKGmem == 32 ? 2 : 1));
    static constexpr int kSwizzleBase = sizeof(Element) == 4 ? 2 : (sizeof(Element) == 2 ? 3 : 4);
    using SmemLayoutAtomO = decltype(
        composition(Swizzle<kSwizzle, kSwizzleBase, kSwizzleBase>{},
                    Layout<Shape<_8, Int<kBlockKGmem>>,
                           Stride<Int<kBlockKGmem>, _1>>{}));
    using SmemLayoutOSTS = decltype(tile_to_shape(SmemLayoutAtomO{}, select<0, 1>(TileShape_MNK_PV{})));
    using SmemLayoutO = std::conditional_t<ArchTag::kMinComputeCapability >= 90, SmemLayoutOTMA, SmemLayoutOSTS>;

    using ShapeO = cute::Shape<int32_t, int32_t, int32_t, int32_t, int32_t>;  // (seqlen_q, d, head, batch, num_splits)
    using StrideO = cute::Stride<int64_t, _1, int64_t, int64_t, int64_t>;
    using StrideLSE = cute::Stride<_1, int64_t, int64_t, int64_t>;            // (seqlen_q, head, batch, num_splits)
    // ((qhead_per_khead, seqlen_q), d, nheads_kv, batch, num_splits)
    using ShapeOPacked = std::conditional_t<!PackGQA, ShapeO, cute::Shape<cute::Shape<int32_t, int32_t>, int32_t, int32_t, int32_t, int32_t>>;
    using StrideOPacked = std::conditional_t<!PackGQA, StrideO, cute::Stride<cute::Stride<int64_t, int64_t>, _1, int64_t, int64_t, int64_t>>;
    // ((qhead_per_khead, seqlen_q), nheads_kv, batch, num_splits)
    using ShapeLSEPacked = std::conditional_t<!PackGQA, cute::Shape<int32_t, int32_t, int32_t, int32_t>, cute::Shape<cute::Shape<int32_t, int32_t>, int32_t, int32_t, int32_t>>;
    using StrideLSEPacked = std::conditional_t<!PackGQA, StrideLSE, cute::Stride<cute::Stride<int64_t, _1>, int64_t, int64_t, int64_t>>;

    using EpilogueTile_MN = decltype(select<0, 1>(TileShape_MNK_PV{}));
    using CopyOpR2S = std::conditional_t<
        ArchTag::kMinComputeCapability >= 90,
        // cute::SM90_U32x4_STSM_N if Element size is 2 bytes (fp16, bf16)
<<<<<<< HEAD
        decltype(cutlass::epilogue::collective::detail::sm90_get_smem_store_op_for_accumulator<StrideO, Element, TileShape_MNK_PV>()),
=======
        decltype(cutlass::epilogue::collective::detail::sm90_get_smem_store_op_for_accumulator<StrideO, Element, EpilogueTile_MN>()),
>>>>>>> 6c5f5ba2
        AutoVectorizingCopyWithAssumedAlignment<128>
    >;
    using SmemCopyAtomO = Copy_Atom<CopyOpR2S, Element>;

    // static constexpr size_t SmemAlignmentO = cutlass::detail::alignment_for_swizzle(SmemLayoutO{});
    // static_assert(SmemAlignmentO >= 128, "Require at least 128B alignment");
    // struct TensorStorage : cute::aligned_struct<SmemAlignmentO> {
    //     cute::array_aligned<Element, Use_smem ? cute::cosize_v<SmemLayoutO> : 0, SmemAlignmentO> smem_o;
    // };
    struct TensorStorage : cute::aligned_struct<128> {
        cute::array_aligned<Element, Use_smem ? cute::cosize_v<SmemLayoutO> : 0> smem_o;
    };

    using TMA_O = std::conditional_t<
        Use_TMA_O,
        decltype(make_tma_copy(
            GmemTiledCopyOTMA{},
            make_tensor(make_gmem_ptr(static_cast<Element*>(nullptr)), ShapeO{}, StrideO{}),
            SmemLayoutOTMA{},
            select<0, 1>(TileShape_MNK_PV{}),
            _1{})),  // no mcast for O
        std::nullptr_t
    >;

    // Host side kernel arguments
    struct Arguments {
        Element* ptr_O;
        ShapeO const shape_O;
        StrideO const stride_O;
        ElementPartial* ptr_O_partial;
        StrideO const stride_O_partial;
        float* ptr_LSE;
        StrideLSE const stride_LSE;
        float* ptr_LSE_partial;
        StrideLSE const stride_LSE_partial;
        int32_t const nheads_kv;
        int const* cu_seqlens = nullptr;
        int const* seqused = nullptr;
    };

    // Device side kernel params
    struct Params {
        Element* ptr_O;
        ShapeO const shape_O;
        StrideO const stride_O;
        ShapeOPacked const shape_O_packed;
        StrideOPacked const stride_O_packed;
        ElementPartial* ptr_O_partial;
        StrideO const stride_O_partial;
        StrideOPacked const stride_O_partial_packed;
        float* ptr_LSE;
        StrideLSE const stride_LSE;
        ShapeLSEPacked const shape_LSE_packed;
        StrideLSEPacked const stride_LSE_packed;
        float* ptr_LSE_partial;
        StrideLSE const stride_LSE_partial;
        StrideLSEPacked const stride_LSE_partial_packed;
        cutlass::FastDivmod qhead_per_khead_divmod;
        TMA_O tma_store_O;
        int const* cu_seqlens = nullptr;
        int const* seqused = nullptr;
    };

    static Params
    to_underlying_arguments(Arguments const& args) {
        Tensor mO = make_tensor(make_gmem_ptr(args.ptr_O), args.shape_O, args.stride_O);
        TMA_O tma_store_O = [&]{
            if constexpr (Use_TMA_O) {
                return make_tma_copy(GmemTiledCopyOTMA{}, mO, SmemLayoutO{}, select<0, 1>(TileShape_MNK_PV{}), _1{}); // no mcast
            } else {
                return nullptr;
            }
        }();
        // If PackGQA, reshape O to be ((qhead_per_khead, seqlen_q), head_size, nhead_k, batch_size, num_splits)
        int const qhead_per_khead = !PackGQA ? 1 : cute::ceil_div(get<2>(args.shape_O), args.nheads_kv);
        auto const shape_O_packed = cute::conditional_return<!PackGQA>(
            args.shape_O,
            make_shape(make_shape(qhead_per_khead, get<0>(args.shape_O)), get<1>(args.shape_O), args.nheads_kv, get<3>(args.shape_O), get<4>(args.shape_O))
        );
        auto const stride_O_packed = cute::conditional_return<!PackGQA>(
            args.stride_O,
            make_stride(make_stride(get<2>(args.stride_O), get<0>(args.stride_O)), get<1>(args.stride_O), get<2>(args.stride_O) * qhead_per_khead, get<3>(args.stride_O), get<4>(args.stride_O))
        );
        auto const stride_O_partial_packed = cute::conditional_return<!PackGQA>(
            args.stride_O_partial,
            make_stride(make_stride(get<2>(args.stride_O_partial), get<0>(args.stride_O_partial)), get<1>(args.stride_O_partial), get<2>(args.stride_O_partial) * qhead_per_khead, get<3>(args.stride_O_partial), get<4>(args.stride_O_partial))
        );
        // If PackGQA, Reshape LSE to be ((qhead_per_khead, seqlen_q), nhead_k, batch_size, num_splits)
        auto const shape_LSE_packed = cute::conditional_return<!PackGQA>(
            select<0, 2, 3, 4>(args.shape_O),
            make_shape(make_shape(qhead_per_khead, get<0>(args.shape_O)), args.nheads_kv, get<3>(args.shape_O), get<4>(args.shape_O))
        );
        auto const stride_LSE_packed = cute::conditional_return<!PackGQA>(
            args.stride_LSE,
            make_stride(make_stride(get<1>(args.stride_LSE), get<0>(args.stride_LSE)), get<1>(args.stride_LSE) * qhead_per_khead, get<2>(args.stride_LSE), get<3>(args.stride_LSE))
        );
        auto const stride_LSE_partial_packed = cute::conditional_return<!PackGQA>(
            args.stride_LSE_partial,
            make_stride(make_stride(get<1>(args.stride_LSE_partial), get<0>(args.stride_LSE_partial)), get<1>(args.stride_LSE_partial) * qhead_per_khead, get<2>(args.stride_LSE_partial), get<3>(args.stride_LSE_partial))
        );
        return {args.ptr_O, args.shape_O, args.stride_O, shape_O_packed, stride_O_packed,
                args.ptr_O_partial, args.stride_O_partial, stride_O_partial_packed,
                args.ptr_LSE, args.stride_LSE, shape_LSE_packed, stride_LSE_packed,
                args.ptr_LSE_partial, args.stride_LSE_partial, stride_LSE_partial_packed,
                cutlass::FastDivmod(qhead_per_khead),
                tma_store_O, args.cu_seqlens, args.seqused};
    }

    /// Issue Tma Descriptor Prefetch -- ideally from a single thread for best performance
    CUTLASS_DEVICE
    static void prefetch_tma_descriptors(Params const& params) {
        if constexpr (Use_TMA_O) {
            cute::prefetch_tma_descriptor(params.tma_store_O.get_tma_descriptor());
        }
    }

    template <typename SharedStorage, typename FrgTensorO, typename FrgTensorLSE, typename TiledMma>
    CUTLASS_DEVICE void
    store(Params const& params,
          FrgTensorO& tOrO,
          FrgTensorLSE const& lse,
          SharedStorage& shared_storage,
          TiledMma tiled_mma,
          int thread_idx,
          cute::tuple<int32_t, int32_t, int32_t, int32_t> const& block_coord
          ) {

        auto [m_block, bidh, bidb, split_idx] = block_coord;
        int num_splits = get<4>(params.shape_O_packed);
        if constexpr (Split && Varlen) {
            uint32_t num_splits_dynamic_u = reinterpret_cast<uint32_t const&>(split_idx) >> 16; // first 16 bits are for num_splits
            int num_splits_dynamic = reinterpret_cast<int&>(num_splits_dynamic_u);
            num_splits = num_splits_dynamic > 0 ? num_splits_dynamic : num_splits;
            split_idx &= 0x0000FFFF;  // Only use the lower 16 bits of split_idx
        }
        bool const is_split = !Split ? false : (!Varlen ? true : num_splits > 1);

        Tensor sO = make_tensor(make_smem_ptr(shared_storage.tensors.epilogue.smem_o.data()), SmemLayoutO{});
        // Tensor sO_pi = cute::as_position_independent_swizzle_tensor(sO);

        static constexpr bool NeedFP8Permute = FP8PermuteCol && (sizeof(Element) == 2 || sizeof(Element) == 4);
        // If we will possibly need tOrO in FP32, we'd want to permute tOrO before type conversion.
        // Otherwise we can permute after conversion.
        if constexpr (NeedFP8Permute && Split) { flash::permute_output_fp8_Vcolmajor(tOrO); }
        Tensor tOrO_out = make_tensor_like<Element>(tOrO);
        flash::convert_type_out(tOrO, tOrO_out);
        if constexpr (NeedFP8Permute && !Split) { flash::permute_output_fp8_Vcolmajor(tOrO_out); }

        // Make sure all WGs have finished reading V
        // Technically we don't need this if we're not using smem, but the mainloop makes the assumption that
        // all epilogue threads sync at least once during the epilogue (so that we can start loading Q with
        // cp.async if we need).
        flash::named_barrier_sync(NumEpilogueThreads, cutlass::arch::ReservedNamedBarriers::EpilogueBarrier);

        // Step 1: Write O from rmem -> smem
        if constexpr (Use_smem) {
            auto smem_tiled_copy_O = make_tiled_copy_C(SmemCopyAtomO{}, tiled_mma);
            auto smem_thr_copy_O = smem_tiled_copy_O.get_thread_slice(thread_idx);
            Tensor taccOrO = smem_thr_copy_O.retile_S(tOrO_out);        // ((Atom,AtomNum), MMA_M, MMA_N)
            Tensor taccOsO = smem_thr_copy_O.partition_D(sO);     // ((Atom,AtomNum),PIPE_M,PIPE_N)
            // Tensor taccOsO = smem_thr_copy_O.partition_D(sO_pi);     // ((Atom,AtomNum),PIPE_M,PIPE_N)
            cute::copy(smem_tiled_copy_O, taccOrO, taccOsO);
            if constexpr (Use_TMA_O) {
                cutlass::arch::fence_view_async_shared(); // ensure smem writes are visible to TMA
                cutlass::arch::NamedBarrier::arrive(NumEpilogueThreads + cutlass::NumThreadsPerWarp,
                                                    cutlass::arch::ReservedNamedBarriers::EpilogueBarrier);
            } else {
                flash::named_barrier_sync(NumEpilogueThreads, cutlass::arch::ReservedNamedBarriers::EpilogueBarrier);
            }
        } else {
            if constexpr (ArchTag::kMinComputeCapability >= 90) {
                #pragma unroll
                for (uint32_t cta_id = 0; cta_id < size(ClusterShape{}); ++cta_id) {
                    shared_storage.pipelines.barrier_O.arrive(cta_id);
                }
            }
        }

        flash::SeqlenInfo<Varlen, kBlockM> seqlen_info{bidb, size<0>(params.shape_O), params.cu_seqlens, params.seqused};
        bool is_varlen = Varlen && params.cu_seqlens;
        int offset_o = seqlen_info.offset;
        int seqlen_o = seqlen_info.seqlen;
        int warp_group_idx = __shfl_sync(0xFFFFFFFF, thread_idx / cutlass::NumThreadsPerWarpGroup, 0);

        // Step 2: Write LSE from rmem -> gmem
        auto thread_mma = tiled_mma.get_thread_slice(thread_idx);
        // (MMA,MMA_M,MMA_K)
        Tensor taccOcO = thread_mma.partition_C(cute::make_identity_tensor(select<0, 1>(TileShape_MNK_PV{})));
        static_assert(decltype(size<0, 0>(taccOcO))::value == 2);
        static_assert(decltype(size<0, 1>(taccOcO))::value == 2);
        Tensor taccOcO_rowcol = make_tensor(taccOcO.data(), flash::convert_layout_acc_rowcol(taccOcO.layout()));
        Tensor taccOcO_row = taccOcO_rowcol(_, _0{});
        CUTE_STATIC_ASSERT_V(size(lse) == size(taccOcO_row));                     // MMA_M

        using PackGQA_t = flash::PackGQAManager<get<0>(TileShape_MNK_PV{}), get<1>(TileShape_MNK_PV{}), NumEpilogueThreads, Element>;
        using PackGQApartial_t = flash::PackGQAManager<get<0>(TileShape_MNK_PV{}), get<1>(TileShape_MNK_PV{}), NumEpilogueThreads, ElementPartial>;

        Tensor mLSE = make_tensor(make_gmem_ptr((!is_split ? params.ptr_LSE : params.ptr_LSE_partial) + offset_o * get<0>(!is_split ? params.stride_LSE : params.stride_LSE_partial)),
                                  params.shape_LSE_packed,
                                  !is_split ? params.stride_LSE_packed : params.stride_LSE_partial_packed)(_, bidh, !is_varlen ? bidb : 0, !is_split ? 0 : split_idx);
        // if (thread_idx == 0) { printf("Before LSE write, m_block: %d, bidh: %d, bidb: %d, split_idx: %d, offset_o: %d, seqlen_o: %d\n", m_block, bidh, bidb, split_idx, offset_o, seqlen_o); print(mLSE); printf("\n"); }
        if (!LargeHeadDimV || warp_group_idx == 0) {
            if constexpr (!PackGQA) {
                #pragma unroll
                for (int mi = 0; mi < size(lse); ++mi) {
                    int const row = m_block * kBlockM + get<0>(taccOcO_row(mi));
                    if (get<1>(taccOcO_row(_0{})) == 0 && row < seqlen_o) { mLSE(row) = lse(mi); }
                }
            } else {
                PackGQA_t::store_LSE(mLSE, lse, tiled_mma, params.qhead_per_khead_divmod, thread_idx, seqlen_o, m_block);
            }
        }

        // Step 3: Write O from smem -> gmem
        if constexpr (Use_TMA_O) {
            Tensor mO = params.tma_store_O.get_tma_tensor(params.shape_O)(_, _, bidh, bidb, split_idx);
            Tensor gO = local_tile(mO, select<0, 1>(TileShape_MNK_PV{}), make_coord(m_block, _0{}));  // (M, K)
            auto block_tma_O = params.tma_store_O.get_slice(_0{});
            Tensor tOgO = block_tma_O.partition_D(gO);  // (TMA, TMA_M, TMA_K)
            Tensor tOsO = block_tma_O.partition_S(sO); // (TMA, TMA_M, TMA_K)
            int warp_idx_sync = __shfl_sync(0xffffffff, thread_idx / cutlass::NumThreadsPerWarp, 0);
            if (warp_idx_sync == NumEpilogueThreads / cutlass::NumThreadsPerWarp - 1) {
                cutlass::arch::NamedBarrier::sync(NumEpilogueThreads + cutlass::NumThreadsPerWarp,
                                                  cutlass::arch::ReservedNamedBarriers::EpilogueBarrier);
                if (cute::elect_one_sync()) {
                    cute::copy(params.tma_store_O, tOsO, tOgO);
                    tma_store_arrive();
                    tma_store_wait<0>();
                    #pragma unroll
                    for (uint32_t cta_id = 0; cta_id < size(ClusterShape{}); ++cta_id) {
                        shared_storage.pipelines.barrier_O.arrive(cta_id);
                    }
                }
            }
        } else {  // Don't use TMA in Varlen case since we don't want to overwrite the output of another sequence
            if (!is_split) {
                Tensor mO = make_tensor(make_gmem_ptr(params.ptr_O + offset_o * get<0>(params.stride_O)), params.shape_O_packed, params.stride_O_packed)(_, _, bidh, !is_varlen ? bidb : 0, _0{});
                Tensor gO = local_tile(mO, select<0, 1>(TileShape_MNK_PV{}), make_coord(m_block, _0{}));  // (M, K)
                // if (thread_idx == 0) { printf("Before O write, m_block: %d, bidh: %d, bidb: %d, split_idx: %d, offset_o: %d, seqlen_o: %d, mO_addr = %p, addr diff = %d\n", m_block, bidh, bidb, split_idx, offset_o, seqlen_o, mO.data(), reinterpret_cast<int>(&mO(0)) - reinterpret_cast<int>(params.ptr_O)); }
                GmemTiledCopyO gmem_tiled_copy_O;
                auto gmem_thr_copy_O = gmem_tiled_copy_O.get_thread_slice(thread_idx);
                Tensor tOsO = gmem_thr_copy_O.partition_S(sO);        // ((Atom,AtomNum),ATOM_M,ATOM_N)
                // Tensor tOsO = gmem_thr_copy_O.partition_S(sO_pi);        // ((Atom,AtomNum),ATOM_M,ATOM_N)
                Tensor tOrO = make_fragment_like(tOsO);
                cute::copy(gmem_tiled_copy_O, tOsO, tOrO);
                if constexpr (ArchTag::kMinComputeCapability >= 90) {
                    cutlass::arch::fence_view_async_shared(); // ensure smem reads are done before next TMA to smem_v
                    #pragma unroll
                    for (uint32_t cta_id = 0; cta_id < size(ClusterShape{}); ++cta_id) {
                        shared_storage.pipelines.barrier_O.arrive(cta_id);
                    }
                }
                if constexpr (!PackGQA) {
                    // (BLK_M,BLK_K) -> (blk_m,blk_k)
                    Tensor tOcO = gmem_thr_copy_O.partition_D(cute::make_identity_tensor(select<0, 1>(TileShape_MNK_PV{})));
                    Tensor tOpO = make_tensor<bool>(make_shape(size<2>(tOsO)));
                    #pragma unroll
                    for (int k = 0; k < size(tOpO); ++k) { tOpO(k) = get<1>(tOcO(_0{}, _0{}, k)) < get<1>(params.shape_O); }
                    Tensor tOgO = gmem_thr_copy_O.partition_D(gO);
                    // Clear_OOB_K must be false since we don't want to write zeros to gmem
                    flash::copy</*Is_even_MN=*/false, /*Is_even_K=*/false, /*Clear_OOB_MN=*/false, /*Clear_OOB_K=*/false>(
                        gmem_tiled_copy_O, tOrO, tOgO, tOcO, tOpO, seqlen_o - m_block * kBlockM
                    );
                } else {
                    // If PackGQA, we split the work of compute O_ptr among threads in the same row
                    PackGQA_t::store_O(mO, tOrO, params.qhead_per_khead_divmod, thread_idx, seqlen_o, m_block);
                }
            } else {
                Tensor mOpartial = make_tensor(make_gmem_ptr(params.ptr_O_partial + offset_o * get<0>(params.stride_O_partial)), params.shape_O_packed, params.stride_O_partial_packed)(_, _, bidh, !is_varlen ? bidb : 0, split_idx);
                Tensor gOpartial = local_tile(mOpartial, select<0, 1>(TileShape_MNK_PV{}), make_coord(m_block, _0{}));  // (M, K)
                // We already arrived on barrier_O earlier if !Use_smem
                if constexpr (Use_smem) {
                    if constexpr (ArchTag::kMinComputeCapability >= 90) {
                        #pragma unroll
                        for (uint32_t cta_id = 0; cta_id < size(ClusterShape{}); ++cta_id) {
                            shared_storage.pipelines.barrier_O.arrive(cta_id);
                        }
                    }
                }
                if constexpr (!PackGQA) {
                    static constexpr int kGmemElemsPerStoreDirect = 2;
                    cute::Copy_Atom<AutoVectorizingCopyWithAssumedAlignment<128>, ElementPartial> gmem_copy_direct;
                    // Reshape acc from ((2, 2, V), MMA_M, MMA_N) to (nrow=(2, MMA_M), ncol=(2, V, MMA_N))
                    Tensor tOrO_rowcol = make_tensor(tOrO.data(), flash::convert_layout_acc_rowcol(tOrO.layout()));
                    Tensor tOrO_copy = cute::tiled_divide(tOrO_rowcol, Shape<_1, Int<kGmemElemsPerStoreDirect>>{});
                    Tensor tOgO = thread_mma.partition_C(gOpartial);
                    Tensor tOgO_rowcol = make_tensor(tOgO.data(), flash::convert_layout_acc_rowcol(tOgO.layout()));
                    Tensor tOgO_copy = cute::tiled_divide(tOgO_rowcol, Shape<_1, Int<kGmemElemsPerStoreDirect>>{});
                    Tensor taccOcO_col = taccOcO_rowcol(_0{}, _);
                    #pragma unroll
                    for (int m = 0; m < size(taccOcO_row); ++m) {
                        if (get<0>(taccOcO_row(m)) < seqlen_o - m_block * kBlockM) {
                            #pragma unroll
                            for (int k = 0; k < size(taccOcO_col) / kGmemElemsPerStoreDirect; ++k) {
                                if (get<1>(taccOcO_col(k * kGmemElemsPerStoreDirect)) < get<1>(params.shape_O)) {
                                    cute::copy(gmem_copy_direct, tOrO_copy(_, m, k), tOgO_copy(_, m, k));
                                }
                            }
                        }
                    }
                } else {
                    PackGQApartial_t::store_O_direct(mOpartial, tOrO, tiled_mma, params.qhead_per_khead_divmod, thread_idx, seqlen_o, m_block);
                }
            }
        }
    }

    CUTLASS_DEVICE void
    store_tail() {
        // Don't need to do tma_store_wait<0>() here since we already did in @store
    }

    // Write 0 to output and -inf to LSE
    CUTLASS_DEVICE void
    store_zero(
         Params const& params,
         int thread_idx,
         cute::tuple<int32_t, int32_t, int32_t, int32_t> const& block_coord
         ) {
        static constexpr int kBlockM = get<0>(TileShape_MNK_PV{});
        auto [m_block, bidh, bidb, split_idx] = block_coord;
        int num_splits = get<4>(params.shape_O_packed);
        if constexpr (Split && Varlen) {
            uint32_t num_splits_dynamic_u = reinterpret_cast<uint32_t const&>(split_idx) >> 16; // first 16 bits are for num_splits
            int num_splits_dynamic = reinterpret_cast<int&>(num_splits_dynamic_u);
            num_splits = num_splits_dynamic > 0 ? num_splits_dynamic : num_splits;
            split_idx &= 0x0000FFFF;  // Only use the lower 16 bits of split_idx
        }
        bool const is_split = !Split ? false : (!Varlen ? true : num_splits > 1);

        flash::SeqlenInfo<Varlen, kBlockM> seqlen_info{bidb, size<0>(params.shape_O), params.cu_seqlens, params.seqused};
        bool const is_varlen = Varlen && params.cu_seqlens;
        int offset_o = seqlen_info.offset;
        int seqlen_o = seqlen_info.seqlen;
        int qhead_per_khead = !PackGQA ? 1 : params.qhead_per_khead_divmod.divisor;
        Tensor mLSE = make_tensor(make_gmem_ptr((!is_split ? params.ptr_LSE : params.ptr_LSE_partial) + offset_o * get<0>(!is_split ? params.stride_LSE : params.stride_LSE_partial)),
                                  params.shape_LSE_packed,
                                  !is_split ? params.stride_LSE_packed : params.stride_LSE_partial_packed)(_, bidh, !is_varlen ? bidb : 0, !is_split ? 0 : split_idx);
        Tensor gLSE = local_tile(mLSE, Shape<Int<kBlockM>>{}, make_coord(m_block));

        static_assert(kBlockM <= NumEpilogueThreads);
        if (thread_idx < kBlockM) {
            const int row = m_block * kBlockM + thread_idx;
            if constexpr (!PackGQA) {
                if (row < seqlen_o) { mLSE(row) = -INFINITY; }
            } else {
                if (row < seqlen_o * qhead_per_khead) {
                    int m_idx, h_idx;
                    m_idx = params.qhead_per_khead_divmod.divmod(h_idx, row);
                    // mLSE has shape ((qhead_per_khead, seqlen_q)) and it's unhappy with just 1 "make_coord"
                    mLSE(make_coord(make_coord(h_idx, m_idx))) = -INFINITY;
                }
            }
        }

        // If split, we don't have to write 0 to mOpartial if the mha_combine kernel is used,
        // since it will not use the value of O if LSE is -inf.
        if (!is_split) {
            Tensor mO = make_tensor(make_gmem_ptr(params.ptr_O + offset_o * get<0>(params.stride_O)), params.shape_O_packed, params.stride_O_packed)(_, _, bidh, !is_varlen ? bidb : 0, _0{});

            GmemTiledCopyO gmem_tiled_copy_O;
            auto gmem_thr_copy_O = gmem_tiled_copy_O.get_thread_slice(thread_idx);
            Tensor tOcO = gmem_thr_copy_O.partition_D(cute::make_identity_tensor(select<0, 1>(TileShape_MNK_PV{})));
            if constexpr (!PackGQA) {
                Tensor tOpO = make_tensor<bool>(make_shape(size<2>(tOcO)));
                #pragma unroll
                for (int k = 0; k < size(tOpO); ++k) { tOpO(k) = get<1>(tOcO(_0{}, _0{}, k)) < get<1>(params.shape_O); }
                Tensor gO = local_tile(mO, select<0, 1>(TileShape_MNK_PV{}), make_coord(m_block, _0{}));  // (M, K)
                Tensor tOgO = gmem_thr_copy_O.partition_D(gO);
                Tensor tOrO = make_fragment_like(tOgO);
                cute::clear(tOrO);
                // Clear_OOB_K must be false since we don't want to write zeros to gmem
                flash::copy</*Is_even_MN=*/false, /*Is_even_K=*/false, /*Clear_OOB_MN=*/false, /*Clear_OOB_K=*/false>(
                    gmem_tiled_copy_O, tOrO, tOgO, tOcO, tOpO, seqlen_o - m_block * kBlockM
                );
            } else {
                // If PackGQA, we split the work of compute O_ptr among threads in the same row
                using PackGQA_t = flash::PackGQAManager<get<0>(TileShape_MNK_PV{}), get<1>(TileShape_MNK_PV{}), NumEpilogueThreads, Element>;
                Tensor tOrO = make_tensor<Element>(make_shape(Shape<_1, Int<kGmemElemsPerStore>>{}, size<1>(tOcO), size<2>(tOcO)));
                cute::clear(tOrO);
                PackGQA_t::store_O(mO, tOrO, params.qhead_per_khead_divmod, thread_idx, seqlen_o, m_block);
            }
        }

    }

};

} // namespace flash<|MERGE_RESOLUTION|>--- conflicted
+++ resolved
@@ -93,11 +93,7 @@
     using CopyOpR2S = std::conditional_t<
         ArchTag::kMinComputeCapability >= 90,
         // cute::SM90_U32x4_STSM_N if Element size is 2 bytes (fp16, bf16)
-<<<<<<< HEAD
-        decltype(cutlass::epilogue::collective::detail::sm90_get_smem_store_op_for_accumulator<StrideO, Element, TileShape_MNK_PV>()),
-=======
         decltype(cutlass::epilogue::collective::detail::sm90_get_smem_store_op_for_accumulator<StrideO, Element, EpilogueTile_MN>()),
->>>>>>> 6c5f5ba2
         AutoVectorizingCopyWithAssumedAlignment<128>
     >;
     using SmemCopyAtomO = Copy_Atom<CopyOpR2S, Element>;
